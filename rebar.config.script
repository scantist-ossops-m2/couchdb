% Licensed under the Apache License, Version 2.0 (the "License"); you may not
% use this file except in compliance with the License. You may obtain a copy of
% the License at
%
%   http://www.apache.org/licenses/LICENSE-2.0
%
% Unless required by applicable law or agreed to in writing, software
% distributed under the License is distributed on an "AS IS" BASIS, WITHOUT
% WARRANTIES OR CONDITIONS OF ANY KIND, either express or implied. See the
% License for the specific language governing permissions and limitations under
% the License.

% Set the path to the configuration environment generated
% by `./configure`.
ConfigureEnv = filename:join(filename:dirname(SCRIPT), "config.erl"),
os:putenv("COUCHDB_CONFIG", ConfigureEnv).


DepDescs = [
    {b64url,            "b64url",           {branch, "master"}},
    {cassim,            "cassim",           {branch, "master"}},
    {couch_log,         "couch-log",        {branch, "master"}},
    {config,            "config",           {branch, "master"}},
    {chttpd,            "chttpd",           {branch, "setup"}},
    {couch,             "couch",            {branch, "master"}},
    {couch_index,       "couch-index",      {branch, "master"}},
    {couch_mrview,      "couch-mrview",     {branch, "master"}},
    {couch_replicator,  "couch-replicator", {branch, "master"}},
    {couch_dbupdates,   "couch-dbupdates",  {branch, "master"}},
    {couch_plugins,     "couch-plugins",    {branch, "master"}},
    {couch_event,       "couch-event",      {branch, "master"}},
    {couch_stats,       "couch-stats",      {branch, "master"}},
    {docs,              "documentation",    {branch, "master"}, [raw]},
    {ddoc_cache,        "ddoc-cache",       {branch, "master"}},
    {ets_lru,           "ets-lru",          {branch, "master"}},
    {fabric,            "fabric",           {branch, "master"}},
    {fauxton,           "fauxton",          {branch, "master"}, [raw]},
    {folsom,            "folsom",           {branch, "master"}},
    {global_changes,    "global-changes",   {branch, "master"}},
    {goldrush,          "goldrush",         {tag, "0.1.6"}},
    {ibrowse,           "ibrowse",          {branch, "master"}},
    {ioq,               "ioq",              {branch, "master"}},
    {jiffy,             "jiffy",            {branch, "master"}},
    {khash,             "khash",            {branch, "master"}},
    {mem3,              "mem3",             {branch, "master"}},
    {mochiweb,          "mochiweb",         {branch, "master"}},
    {oauth,             "oauth",            {branch, "master"}},
    {rexi,              "rexi",             {branch, "master"}},
<<<<<<< HEAD
    {snappy,            "snappy",           {branch, "master"}},
    {meck,              "meck",             {tag, "0.8.2"}}
=======
    {setup,             "setup",            {branch, "master"}},
    {snappy,            "snappy",           {branch, "1994-merge-rcouch"}}
>>>>>>> a0b287e3
],

BaseUrl = "https://git-wip-us.apache.org/repos/asf/",

MakeDep = fun
    ({AppName, {url, Url}, Version}) ->
        {AppName, ".*", {git, Url, Version}};
    ({AppName, {url, Url}, Version, Options}) ->
        {AppName, ".*", {git, Url, Version}, Options};
    ({AppName, RepoName, Version}) ->
        Url = BaseUrl ++ "couchdb-" ++ RepoName ++ ".git",
        {AppName, ".*", {git, Url, Version}};
    ({AppName, RepoName, Version, Options}) ->
        Url = BaseUrl ++ "couchdb-" ++ RepoName ++ ".git",
        {AppName, ".*", {git, Url, Version}, Options}
end,

AddConfig = [
    {require_otp_vsn, "R14B01|R14B03|R14B04|R16B02|R16B03-1|17"},
    {deps_dir, "src"},
    {deps, lists:map(MakeDep, DepDescs)},
    {sub_dirs, ["rel"]},
    {lib_dirs, ["src/"]},
    {erl_opts, [debug_info]},
    {eunit_opts, [verbose]},
    {plugins, [eunit_plugin]},
    {post_hooks, [{compile, "escript support/build_js.escript"}]}
],

C = lists:foldl(fun({K, V}, CfgAcc) ->
    lists:keystore(K, 1, CfgAcc, {K, V})
end, CONFIG, AddConfig).<|MERGE_RESOLUTION|>--- conflicted
+++ resolved
@@ -21,7 +21,7 @@
     {cassim,            "cassim",           {branch, "master"}},
     {couch_log,         "couch-log",        {branch, "master"}},
     {config,            "config",           {branch, "master"}},
-    {chttpd,            "chttpd",           {branch, "setup"}},
+    {chttpd,            "chttpd",           {branch, "master"}},
     {couch,             "couch",            {branch, "master"}},
     {couch_index,       "couch-index",      {branch, "master"}},
     {couch_mrview,      "couch-mrview",     {branch, "master"}},
@@ -46,13 +46,9 @@
     {mochiweb,          "mochiweb",         {branch, "master"}},
     {oauth,             "oauth",            {branch, "master"}},
     {rexi,              "rexi",             {branch, "master"}},
-<<<<<<< HEAD
     {snappy,            "snappy",           {branch, "master"}},
+    {setup,             "setup",            {branch, "master"}},
     {meck,              "meck",             {tag, "0.8.2"}}
-=======
-    {setup,             "setup",            {branch, "master"}},
-    {snappy,            "snappy",           {branch, "1994-merge-rcouch"}}
->>>>>>> a0b287e3
 ],
 
 BaseUrl = "https://git-wip-us.apache.org/repos/asf/",
